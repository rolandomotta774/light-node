--- conflicted
+++ resolved
@@ -177,18 +177,11 @@
 			// Continue to the next tree if verification fails
 			continue
 		}
-
-<<<<<<< HEAD
-		if receipt != nil && rootHash != nil {
-			walletAddress := "YOUR_WALLET_ADDRESS" // Replace with actual wallet address
-			signature := "YOUR_SIGNATURE"          // Replace with signature created for this proof
-=======
 		if receipt != nil {
 			walletAddress, err := utils.GetWalletAddress()
 			if err != nil {
 				log.Fatalf("failed to get wallet address from private key: %v", err)
 			}
->>>>>>> e1353832
 
 			timestamp := fmt.Sprintf("%d", time.Now().UnixMilli())
 			signature, err := utils.SignMessage(fmt.Sprintf("Submitting proof verification by %v of %v at %v", *walletAddress, *proof, timestamp))
